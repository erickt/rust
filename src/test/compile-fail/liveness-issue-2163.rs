<<<<<<< HEAD
// xfail-test After the closure syntax change this started failing with the wrong error message
fn main(_s: ~[str]) {
    let a: ~[int] = ~[];
    do vec::each(a) |_x| { //! ERROR not all control paths return a value
=======
fn main(_s: [str]/~) {
    let a: [int]/~ = []/~;
    vec::each(a) { |_x| //~ ERROR not all control paths return a value
>>>>>>> 29eb788b
    }
}<|MERGE_RESOLUTION|>--- conflicted
+++ resolved
@@ -1,12 +1,6 @@
-<<<<<<< HEAD
 // xfail-test After the closure syntax change this started failing with the wrong error message
 fn main(_s: ~[str]) {
     let a: ~[int] = ~[];
-    do vec::each(a) |_x| { //! ERROR not all control paths return a value
-=======
-fn main(_s: [str]/~) {
-    let a: [int]/~ = []/~;
-    vec::each(a) { |_x| //~ ERROR not all control paths return a value
->>>>>>> 29eb788b
+    do vec::each(a) |_x| { //~ ERROR not all control paths return a value
     }
 }