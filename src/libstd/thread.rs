// Copyright 2014 The Rust Project Developers. See the COPYRIGHT
// file at the top-level directory of this distribution and at
// http://rust-lang.org/COPYRIGHT.
//
// Licensed under the Apache License, Version 2.0 <LICENSE-APACHE or
// http://www.apache.org/licenses/LICENSE-2.0> or the MIT license
// <LICENSE-MIT or http://opensource.org/licenses/MIT>, at your
// option. This file may not be copied, modified, or distributed
// except according to those terms.

//! Native threads
//!
//! ## The threading model
//!
//! An executing Rust program consists of a collection of native OS threads,
//! each with their own stack and local state.
//!
//! Communication between threads can be done through
//! [channels](../../std/comm/index.html), Rust's message-passing
//! types, along with [other forms of thread
//! synchronization](../../std/sync/index.html) and shared-memory data
//! structures. In particular, types that are guaranteed to be
//! threadsafe are easily shared between threads using the
//! atomically-reference-counted container,
//! [`Arc`](../../std/sync/struct.Arc.html).
//!
//! Fatal logic errors in Rust cause *thread panic*, during which
//! a thread will unwind the stack, running destructors and freeing
//! owned resources. Thread panic is unrecoverable from within
//! the panicking thread (i.e. there is no 'try/catch' in Rust), but
//! panic may optionally be detected from a different thread. If
//! the main thread panics the application will exit with a non-zero
//! exit code.
//!
//! When the main thread of a Rust program terminates, the entire program shuts
//! down, even if other threads are still running. However, this module provides
//! convenient facilities for automatically waiting for the termination of a
//! child thread (i.e., join), described below.
//!
//! ## The `Thread` type
//!
//! Already-running threads are represented via the `Thread` type, which you can
//! get in one of two ways:
//!
//! * By spawning a new thread, e.g. using the `Thread::spawn` constructor;
//! * By requesting the current thread, using the `Thread::current` function.
//!
//! Threads can be named, and provide some built-in support for low-level
//! synchronization described below.
//!
//! The `Thread::current()` function is available even for threads not spawned
//! by the APIs of this module.
//!
//! ## Spawning a thread
//!
//! A new thread can be spawned using the `Thread::spawn` function:
//!
//! ```rust
//! use std::thread::Thread;
//!
//! let guard = Thread::spawn(move || {
//!     println!("Hello, World!");
//!     // some computation here
//! });
//! let result = guard.join();
//! ```
//!
//! The `spawn` function doesn't return a `Thread` directly; instead, it returns
//! a *join guard* from which a `Thread` can be extracted. The join guard is an
//! RAII-style guard that will automatically join the child thread (block until
//! it terminates) when it is dropped. You can join the child thread in advance
//! by calling the `join` method on the guard, which will also return the result
//! produced by the thread.
//!
//! If you instead wish to *detach* the child thread, allowing it to outlive its
//! parent, you can use the `detach` method on the guard,
//!
//! A handle to the thread itself is available via the `thread` method on the
//! join guard.
//!
//! ## Configuring threads
//!
//! A new thread can be configured before it is spawned via the `Builder` type,
//! which currently allows you to set the name, stack size, and writers for
//! `println!` and `panic!` for the child thread:
//!
//! ```rust
//! use std::thread;
//!
//! thread::Builder::new().name("child1".to_string()).spawn(move || {
//!     println!("Hello, world!")
//! }).detach();
//! ```
//!
//! ## Blocking support: park and unpark
//!
//! Every thread is equipped with some basic low-level blocking support, via the
//! `park` and `unpark` functions.
//!
//! Conceptually, each `Thread` handle has an associated token, which is
//! initially not present:
//!
//! * The `Thread::park()` function blocks the current thread unless or until
//!   the token is available for its thread handle, at which point It atomically
//!   consumes the token. It may also return *spuriously*, without consuming the
//!   token.
//!
//! * The `unpark()` method on a `Thread` atomically makes the token available
//!   if it wasn't already.
//!
//! In other words, each `Thread` acts a bit like a semaphore with initial count
//! 0, except that the semaphore is *saturating* (the count cannot go above 1),
//! and can return spuriously.
//!
//! The API is typically used by acquiring a handle to the current thread,
//! placing that handle in a shared data structure so that other threads can
//! find it, and then `park`ing. When some desired condition is met, another
//! thread calls `unpark` on the handle.
//!
//! The motivation for this design is twofold:
//!
//! * It avoids the need to allocate mutexes and condvars when building new
//!   synchronization primitives; the threads already provide basic blocking/signaling.
//!
//! * It can be implemented highly efficiently on many platforms.

use any::Any;
use borrow::IntoCow;
use boxed::Box;
use cell::UnsafeCell;
use clone::Clone;
use kinds::{Send, Sync};
use ops::{Drop, FnOnce};
use option::Option::{mod, Some, None};
use result::Result::{Err, Ok};
use sync::{Mutex, Condvar, Arc};
use str::Str;
use string::String;
use rt::{mod, unwind};
use io::{Writer, stdio};
use thunk::Thunk;

use sys::thread as imp;
use sys_common::{stack, thread_info};

/// Thread configuation. Provides detailed control over the properties
/// and behavior of new threads.
pub struct Builder {
    // A name for the thread-to-be, for identification in panic messages
    name: Option<String>,
    // The size of the stack for the spawned thread
    stack_size: Option<uint>,
    // Thread-local stdout
    stdout: Option<Box<Writer + Send>>,
    // Thread-local stderr
    stderr: Option<Box<Writer + Send>>,
}

impl Builder {
    /// Generate the base configuration for spawning a thread, from which
    /// configuration methods can be chained.
    pub fn new() -> Builder {
        Builder {
            name: None,
            stack_size: None,
            stdout: None,
            stderr: None,
        }
    }

    /// Name the thread-to-be. Currently the name is used for identification
    /// only in panic messages.
    pub fn name(mut self, name: String) -> Builder {
        self.name = Some(name);
        self
    }

    /// Deprecated: use `name` instead
    #[deprecated = "use name instead"]
    pub fn named<T: IntoCow<'static, String, str>>(self, name: T) -> Builder {
        self.name(name.into_cow().into_owned())
    }

    /// Set the size of the stack for the new thread.
    pub fn stack_size(mut self, size: uint) -> Builder {
        self.stack_size = Some(size);
        self
    }

    /// Redirect thread-local stdout.
    #[experimental = "Will likely go away after proc removal"]
    pub fn stdout(mut self, stdout: Box<Writer + Send>) -> Builder {
        self.stdout = Some(stdout);
        self
    }

    /// Redirect thread-local stderr.
    #[experimental = "Will likely go away after proc removal"]
    pub fn stderr(mut self, stderr: Box<Writer + Send>) -> Builder {
        self.stderr = Some(stderr);
        self
    }

    /// Spawn a new joinable thread, and return a JoinGuard guard for it.
    ///
    /// See `Thead::spawn` and the module doc for more details.
    pub fn spawn<T, F>(self, f: F) -> JoinGuard<T> where
        T: Send, F: FnOnce() -> T, F: Send
    {
        self.spawn_inner(Thunk::new(f))
    }

    fn spawn_inner<T: Send>(self, f: Thunk<(), T>) -> JoinGuard<T> {
        let my_packet = Packet(Arc::new(UnsafeCell::new(None)));
        let their_packet = Packet(my_packet.0.clone());

        let Builder { name, stack_size, stdout, stderr } = self;

        let stack_size = stack_size.unwrap_or(rt::min_stack());
        let my_thread = Thread::new(name);
        let their_thread = my_thread.clone();

        // Spawning a new OS thread guarantees that __morestack will never get
        // triggered, but we must manually set up the actual stack bounds once
        // this function starts executing. This raises the lower limit by a bit
        // because by the time that this function is executing we've already
        // consumed at least a little bit of stack (we don't know the exact byte
        // address at which our stack started).
        let main = move |:| {
            let something_around_the_top_of_the_stack = 1;
            let addr = &something_around_the_top_of_the_stack as *const int;
            let my_stack_top = addr as uint;
            let my_stack_bottom = my_stack_top - stack_size + 1024;
            unsafe {
                stack::record_os_managed_stack_bounds(my_stack_bottom, my_stack_top);
            }
            thread_info::set(
                (my_stack_bottom, my_stack_top),
                unsafe { imp::guard::current() },
                their_thread
            );

            let mut output = None;
            let f: Thunk<(), T> = if stdout.is_some() || stderr.is_some() {
                Thunk::new(move |:| {
                    let _ = stdout.map(stdio::set_stdout);
                    let _ = stderr.map(stdio::set_stderr);
                    f.invoke(())
                })
            } else {
                f
            };

            let try_result = {
                let ptr = &mut output;

                // There are two primary reasons that general try/catch is
                // unsafe. The first is that we do not support nested
                // try/catch. The fact that this is happening in a newly-spawned
                // thread suffices. The second is that unwinding while unwinding
                // is not defined.  We take care of that by having an
                // 'unwinding' flag in the thread itself. For these reasons,
                // this unsafety should be ok.
                unsafe {
                    unwind::try(move || *ptr = Some(f.invoke(())))
                }
            };
            unsafe {
                *their_packet.0.get() = Some(match (output, try_result) {
                    (Some(data), Ok(_)) => Ok(data),
                    (None, Err(cause)) => Err(cause),
                    _ => unreachable!()
                });
            }
        };

        JoinGuard {
            native: unsafe { imp::create(stack_size, Thunk::new(main)) },
            joined: false,
            packet: my_packet,
            thread: my_thread,
        }
    }
}

struct Inner {
    name: Option<String>,
    lock: Mutex<bool>,          // true when there is a buffered unpark
    cvar: Condvar,
}

unsafe impl Sync for Inner {}

#[deriving(Clone)]
/// A handle to a thread.
pub struct Thread {
    inner: Arc<Inner>,
}

unsafe impl Sync for Thread {}

impl Thread {
    // Used only internally to construct a thread object without spawning
    fn new(name: Option<String>) -> Thread {
        Thread {
            inner: Arc::new(Inner {
                name: name,
                lock: Mutex::new(false),
                cvar: Condvar::new(),
            })
        }
    }

    /// Spawn a new joinable thread, returning a `JoinGuard` for it.
    ///
    /// The join guard can be used to explicitly join the child thread (via
    /// `join`), returning `Result<T>`, or it will implicitly join the child
    /// upon being dropped. To detach the child, allowing it to outlive the
    /// current thread, use `detach`.  See the module documentation for additional details.
    pub fn spawn<T, F>(f: F) -> JoinGuard<T> where
        T: Send, F: FnOnce() -> T, F: Send
    {
        Builder::new().spawn(f)
    }

    /// Gets a handle to the thread that invokes it.
    pub fn current() -> Thread {
        thread_info::current_thread()
    }

    /// Cooperatively give up a timeslice to the OS scheduler.
    pub fn yield_now() {
        unsafe { imp::yield_now() }
    }

    /// Determines whether the current thread is panicking.
    #[inline]
    pub fn panicking() -> bool {
        unwind::panicking()
    }

    /// Block unless or until the current thread's token is made available (may wake spuriously).
    ///
    /// See the module doc for more detail.
    //
    // The implementation currently uses the trivial strategy of a Mutex+Condvar
    // with wakeup flag, which does not actually allow spurious wakeups. In the
    // future, this will be implemented in a more efficient way, perhaps along the lines of
    //   http://cr.openjdk.java.net/~stefank/6989984.1/raw_files/new/src/os/linux/vm/os_linux.cpp
    // or futuxes, and in either case may allow spurious wakeups.
    pub fn park() {
        let thread = Thread::current();
        let mut guard = thread.inner.lock.lock().unwrap();
        while !*guard {
            guard = thread.inner.cvar.wait(guard).unwrap();
        }
        *guard = false;
    }

    /// Atomically makes the handle's token available if it is not already.
    ///
    /// See the module doc for more detail.
    pub fn unpark(&self) {
        let mut guard = self.inner.lock.lock().unwrap();
        if !*guard {
            *guard = true;
            self.inner.cvar.notify_one();
        }
    }

    /// Get the thread's name.
    pub fn name(&self) -> Option<&str> {
        self.inner.name.as_ref().map(|s| s.as_slice())
    }
}

// a hack to get around privacy restrictions
impl thread_info::NewThread for Thread {
    fn new(name: Option<String>) -> Thread { Thread::new(name) }
}

/// Indicates the manner in which a thread exited.
///
/// A thread that completes without panicking is considered to exit successfully.
pub type Result<T> = ::result::Result<T, Box<Any + Send>>;

struct Packet<T>(Arc<UnsafeCell<Option<Result<T>>>>);

unsafe impl<T:'static+Send> Send for Packet<T> {}
unsafe impl<T> Sync for Packet<T> {}

#[must_use]
/// An RAII-style guard that will block until thread termination when dropped.
///
/// The type `T` is the return type for the thread's main function.
pub struct JoinGuard<T> {
    native: imp::rust_thread,
    thread: Thread,
    joined: bool,
    packet: Packet<T>,
}

unsafe impl<T: Send> Sync for JoinGuard<T> {}

impl<T: Send> JoinGuard<T> {
    /// Extract a handle to the thread this guard will join on.
    pub fn thread(&self) -> &Thread {
        &self.thread
    }

    /// Wait for the associated thread to finish, returning the result of the thread's
    /// calculation.
    ///
    /// If the child thread panics, `Err` is returned with the parameter given
    /// to `panic`.
    pub fn join(mut self) -> Result<T> {
        assert!(!self.joined);
        unsafe { imp::join(self.native) };
        self.joined = true;
        unsafe {
            (*self.packet.0.get()).take().unwrap()
        }
    }

    /// Detaches the child thread, allowing it to outlive its parent.
    pub fn detach(mut self) {
        unsafe { imp::detach(self.native) };
        self.joined = true; // avoid joining in the destructor
    }
}

#[unsafe_destructor]
impl<T: Send> Drop for JoinGuard<T> {
    fn drop(&mut self) {
        if !self.joined {
            unsafe { imp::join(self.native) };
        }
    }
}

#[cfg(test)]
mod test {
    use prelude::v1::*;

    use any::{Any, AnyRefExt};
    use boxed::BoxAny;
<<<<<<< HEAD
    use comm::{channel, Sender};
=======
    use sync::mpsc::{channel, Sender};
>>>>>>> bc83a009
    use result;
    use std::io::{ChanReader, ChanWriter};
    use super::{Thread, Builder};
    use thunk::Thunk;

    // !!! These tests are dangerous. If something is buggy, they will hang, !!!
    // !!! instead of exiting cleanly. This might wedge the buildbots.       !!!

    #[test]
    fn test_unnamed_thread() {
        Thread::spawn(move|| {
            assert!(Thread::current().name().is_none());
        }).join().map_err(|_| ()).unwrap();
    }

    #[test]
    fn test_named_thread() {
        Builder::new().name("ada lovelace".to_string()).spawn(move|| {
            assert!(Thread::current().name().unwrap() == "ada lovelace".to_string());
        }).join().map_err(|_| ()).unwrap();
    }

    #[test]
    fn test_run_basic() {
        let (tx, rx) = channel();
        Thread::spawn(move|| {
            tx.send(()).unwrap();
        }).detach();
        rx.recv().unwrap();
    }

    #[test]
    fn test_join_success() {
        match Thread::spawn(move|| -> String {
            "Success!".to_string()
        }).join().as_ref().map(|s| s.as_slice()) {
            result::Result::Ok("Success!") => (),
            _ => panic!()
        }
    }

    #[test]
    fn test_join_panic() {
        match Thread::spawn(move|| {
            panic!()
        }).join() {
            result::Result::Err(_) => (),
            result::Result::Ok(()) => panic!()
        }
    }

    #[test]
    fn test_spawn_sched() {
        use clone::Clone;

        let (tx, rx) = channel();

        fn f(i: int, tx: Sender<()>) {
            let tx = tx.clone();
            Thread::spawn(move|| {
                if i == 0 {
                    tx.send(()).unwrap();
                } else {
                    f(i - 1, tx);
                }
            }).detach();

        }
        f(10, tx);
        rx.recv().unwrap();
    }

    #[test]
    fn test_spawn_sched_childs_on_default_sched() {
        let (tx, rx) = channel();

        Thread::spawn(move|| {
            Thread::spawn(move|| {
                tx.send(()).unwrap();
            }).detach();
        }).detach();

        rx.recv().unwrap();
    }

    fn avoid_copying_the_body<F>(spawnfn: F) where F: FnOnce(Thunk) {
        let (tx, rx) = channel::<uint>();

        let x = box 1;
        let x_in_parent = (&*x) as *const int as uint;

        spawnfn(Thunk::new(move|| {
            let x_in_child = (&*x) as *const int as uint;
            tx.send(x_in_child).unwrap();
        }));

        let x_in_child = rx.recv().unwrap();
        assert_eq!(x_in_parent, x_in_child);
    }

    #[test]
    fn test_avoid_copying_the_body_spawn() {
        avoid_copying_the_body(|v| {
            Thread::spawn(move || v.invoke(())).detach();
        });
    }

    #[test]
    fn test_avoid_copying_the_body_thread_spawn() {
        avoid_copying_the_body(|f| {
            Thread::spawn(move|| {
                f.invoke(());
            }).detach();
        })
    }

    #[test]
    fn test_avoid_copying_the_body_join() {
        avoid_copying_the_body(|f| {
            let _ = Thread::spawn(move|| {
                f.invoke(())
            }).join();
        })
    }

    #[test]
    fn test_child_doesnt_ref_parent() {
        // If the child refcounts the parent task, this will stack overflow when
        // climbing the task tree to dereference each ancestor. (See #1789)
        // (well, it would if the constant were 8000+ - I lowered it to be more
        // valgrind-friendly. try this at home, instead..!)
        static GENERATIONS: uint = 16;
        fn child_no(x: uint) -> Thunk {
            return Thunk::new(move|| {
                if x < GENERATIONS {
                    Thread::spawn(move|| child_no(x+1).invoke(())).detach();
                }
            });
        }
        Thread::spawn(|| child_no(0).invoke(())).detach();
    }

    #[test]
    fn test_simple_newsched_spawn() {
        Thread::spawn(move || {}).detach();
    }

    #[test]
    fn test_try_panic_message_static_str() {
        match Thread::spawn(move|| {
            panic!("static string");
        }).join() {
            Err(e) => {
                type T = &'static str;
                assert!(e.is::<T>());
                assert_eq!(*e.downcast::<T>().unwrap(), "static string");
            }
            Ok(()) => panic!()
        }
    }

    #[test]
    fn test_try_panic_message_owned_str() {
        match Thread::spawn(move|| {
            panic!("owned string".to_string());
        }).join() {
            Err(e) => {
                type T = String;
                assert!(e.is::<T>());
                assert_eq!(*e.downcast::<T>().unwrap(), "owned string".to_string());
            }
            Ok(()) => panic!()
        }
    }

    #[test]
    fn test_try_panic_message_any() {
        match Thread::spawn(move|| {
            panic!(box 413u16 as Box<Any + Send>);
        }).join() {
            Err(e) => {
                type T = Box<Any + Send>;
                assert!(e.is::<T>());
                let any = e.downcast::<T>().unwrap();
                assert!(any.is::<u16>());
                assert_eq!(*any.downcast::<u16>().unwrap(), 413u16);
            }
            Ok(()) => panic!()
        }
    }

    #[test]
    fn test_try_panic_message_unit_struct() {
        struct Juju;

        match Thread::spawn(move|| {
            panic!(Juju)
        }).join() {
            Err(ref e) if e.is::<Juju>() => {}
            Err(_) | Ok(()) => panic!()
        }
    }

    #[test]
    fn test_stdout() {
        let (tx, rx) = channel();
        let mut reader = ChanReader::new(rx);
        let stdout = ChanWriter::new(tx);

        let r = Builder::new().stdout(box stdout as Box<Writer + Send>).spawn(move|| {
            print!("Hello, world!");
        }).join();
        assert!(r.is_ok());

        let output = reader.read_to_string().unwrap();
        assert_eq!(output, "Hello, world!".to_string());
    }

    // NOTE: the corresponding test for stderr is in run-pass/task-stderr, due
    // to the test harness apparently interfering with stderr configuration.
}<|MERGE_RESOLUTION|>--- conflicted
+++ resolved
@@ -444,11 +444,7 @@
 
     use any::{Any, AnyRefExt};
     use boxed::BoxAny;
-<<<<<<< HEAD
-    use comm::{channel, Sender};
-=======
     use sync::mpsc::{channel, Sender};
->>>>>>> bc83a009
     use result;
     use std::io::{ChanReader, ChanWriter};
     use super::{Thread, Builder};
