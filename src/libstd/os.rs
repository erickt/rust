// Copyright 2012-2014 The Rust Project Developers. See the COPYRIGHT
// file at the top-level directory of this distribution and at
// http://rust-lang.org/COPYRIGHT.
//
// Licensed under the Apache License, Version 2.0 <LICENSE-APACHE or
// http://www.apache.org/licenses/LICENSE-2.0> or the MIT license
// <LICENSE-MIT or http://opensource.org/licenses/MIT>, at your
// option. This file may not be copied, modified, or distributed
// except according to those terms.

//! Higher-level interfaces to libc::* functions and operating system services.
//!
//! In general these take and return rust types, use rust idioms (enums, closures, vectors) rather
//! than C idioms, and do more extensive safety checks.
//!
//! This module is not meant to only contain 1:1 mappings to libc entries; any os-interface code
//! that is reasonably useful and broadly applicable can go here. Including utility routines that
//! merely build on other os code.
//!
//! We assume the general case is that users do not care, and do not want to be made to care, which
//! operating system they are on. While they may want to special case various special cases -- and
//! so we will not _hide_ the facts of which OS the user is on -- they should be given the
//! opportunity to write OS-ignorant code by default.

#![experimental]

#![allow(missing_docs)]
#![allow(non_snake_case)]
#![allow(unused_imports)]

use self::MemoryMapKind::*;
use self::MapOption::*;
use self::MapError::*;

use clone::Clone;
use error::{FromError, Error};
use fmt;
use io::{IoResult, IoError};
use iter::{Iterator, IteratorExt};
use kinds::Copy;
use libc::{c_void, c_int, c_char};
use libc;
use boxed::Box;
use ops::{Drop, FnOnce};
use option::Option;
use option::Option::{Some, None};
use path::{Path, GenericPath, BytesContainer};
use sys;
use sys::os as os_imp;
use ptr::PtrExt;
use ptr;
use result::Result;
use result::Result::{Err, Ok};
use slice::{AsSlice, SliceExt};
use slice::CloneSliceExt;
use str::{Str, StrExt};
use string::{String, ToString};
use sync::atomic::{AtomicInt, INIT_ATOMIC_INT, SeqCst};
use vec::Vec;

#[cfg(unix)] use c_str::ToCStr;

#[cfg(unix)]
pub use sys::ext as unix;
#[cfg(windows)]
pub use sys::ext as windows;

/// Get the number of cores available
pub fn num_cpus() -> uint {
    unsafe {
        return rust_get_num_cpus() as uint;
    }

    extern {
        fn rust_get_num_cpus() -> libc::uintptr_t;
    }
}

pub const TMPBUF_SZ : uint = 1000u;

/// Returns the current working directory as a `Path`.
///
/// # Errors
///
/// Returns an `Err` if the current working directory value is invalid.
/// Possible cases:
///
/// * Current directory does not exist.
/// * There are insufficient permissions to access the current directory.
/// * The internal buffer is not large enough to hold the path.
///
/// # Example
///
/// ```rust
/// use std::os;
///
/// // We assume that we are in a valid directory.
/// let current_working_directory = os::getcwd().unwrap();
/// println!("The current directory is {}", current_working_directory.display());
/// ```
pub fn getcwd() -> IoResult<Path> {
    sys::os::getcwd()
}

/*
Accessing environment variables is not generally threadsafe.
Serialize access through a global lock.
*/
fn with_env_lock<T, F>(f: F) -> T where
    F: FnOnce() -> T,
{
    use sync::{StaticMutex, MUTEX_INIT};

    static LOCK: StaticMutex = MUTEX_INIT;

    let _guard = LOCK.lock();
    f()
}

/// Returns a vector of (variable, value) pairs, for all the environment
/// variables of the current process.
///
/// Invalid UTF-8 bytes are replaced with \uFFFD. See `String::from_utf8_lossy()`
/// for details.
///
/// # Example
///
/// ```rust
/// use std::os;
///
/// // We will iterate through the references to the element returned by os::env();
/// for &(ref key, ref value) in os::env().iter() {
///     println!("'{}': '{}'", key, value );
/// }
/// ```
pub fn env() -> Vec<(String,String)> {
    env_as_bytes().into_iter().map(|(k,v)| {
        let k = String::from_utf8_lossy(k.as_slice()).into_owned();
        let v = String::from_utf8_lossy(v.as_slice()).into_owned();
        (k,v)
    }).collect()
}

/// Returns a vector of (variable, value) byte-vector pairs for all the
/// environment variables of the current process.
pub fn env_as_bytes() -> Vec<(Vec<u8>,Vec<u8>)> {
    unsafe {
        fn env_convert(input: Vec<Vec<u8>>) -> Vec<(Vec<u8>, Vec<u8>)> {
            let mut pairs = Vec::new();
            for p in input.iter() {
                let mut it = p.splitn(1, |b| *b == b'=');
                let key = it.next().unwrap().to_vec();
                let default: &[u8] = &[];
                let val = it.next().unwrap_or(default).to_vec();
                pairs.push((key, val));
            }
            pairs
        }
        with_env_lock(|| {
            let unparsed_environ = sys::os::get_env_pairs();
            env_convert(unparsed_environ)
        })
    }
}

#[cfg(unix)]
/// Fetches the environment variable `n` from the current process, returning
/// None if the variable isn't set.
///
/// Any invalid UTF-8 bytes in the value are replaced by \uFFFD. See
/// `String::from_utf8_lossy()` for details.
///
/// # Panics
///
/// Panics if `n` has any interior NULs.
///
/// # Example
///
/// ```rust
/// use std::os;
///
/// let key = "HOME";
/// match os::getenv(key) {
///     Some(val) => println!("{}: {}", key, val),
///     None => println!("{} is not defined in the environment.", key)
/// }
/// ```
pub fn getenv(n: &str) -> Option<String> {
    getenv_as_bytes(n).map(|v| String::from_utf8_lossy(v.as_slice()).into_owned())
}

#[cfg(unix)]
/// Fetches the environment variable `n` byte vector from the current process,
/// returning None if the variable isn't set.
///
/// # Panics
///
/// Panics if `n` has any interior NULs.
pub fn getenv_as_bytes(n: &str) -> Option<Vec<u8>> {
    use c_str::CString;

    unsafe {
        with_env_lock(|| {
            let s = n.with_c_str(|buf| libc::getenv(buf));
            if s.is_null() {
                None
            } else {
                Some(CString::new(s as *const libc::c_char, false).as_bytes_no_nul().to_vec())
            }
        })
    }
}

#[cfg(windows)]
/// Fetches the environment variable `n` from the current process, returning
/// None if the variable isn't set.
pub fn getenv(n: &str) -> Option<String> {
    unsafe {
        with_env_lock(|| {
            use sys::os::fill_utf16_buf_and_decode;
            let mut n: Vec<u16> = n.utf16_units().collect();
            n.push(0);
            fill_utf16_buf_and_decode(|buf, sz| {
                libc::GetEnvironmentVariableW(n.as_ptr(), buf, sz)
            })
        })
    }
}

#[cfg(windows)]
/// Fetches the environment variable `n` byte vector from the current process,
/// returning None if the variable isn't set.
pub fn getenv_as_bytes(n: &str) -> Option<Vec<u8>> {
    getenv(n).map(|s| s.into_bytes())
}

/// Sets the environment variable `n` to the value `v` for the currently running
/// process.
///
/// # Example
///
/// ```rust
/// use std::os;
///
/// let key = "KEY";
/// os::setenv(key, "VALUE");
/// match os::getenv(key) {
///     Some(ref val) => println!("{}: {}", key, val),
///     None => println!("{} is not defined in the environment.", key)
/// }
/// ```
pub fn setenv<T: BytesContainer>(n: &str, v: T) {
    #[cfg(unix)]
    fn _setenv(n: &str, v: &[u8]) {
        unsafe {
            with_env_lock(|| {
                n.with_c_str(|nbuf| {
                    v.with_c_str(|vbuf| {
                        if libc::funcs::posix01::unistd::setenv(nbuf, vbuf, 1) != 0 {
                            panic!(IoError::last_error());
                        }
                    })
                })
            })
        }
    }

    #[cfg(windows)]
    fn _setenv(n: &str, v: &[u8]) {
        let mut n: Vec<u16> = n.utf16_units().collect();
        n.push(0);
        let mut v: Vec<u16> = ::str::from_utf8(v).unwrap().utf16_units().collect();
        v.push(0);

        unsafe {
            with_env_lock(|| {
                if libc::SetEnvironmentVariableW(n.as_ptr(), v.as_ptr()) == 0 {
                    panic!(IoError::last_error());
                }
            })
        }
    }

    _setenv(n, v.container_as_bytes())
}

/// Remove a variable from the environment entirely.
pub fn unsetenv(n: &str) {
    #[cfg(unix)]
    fn _unsetenv(n: &str) {
        unsafe {
            with_env_lock(|| {
                n.with_c_str(|nbuf| {
                    if libc::funcs::posix01::unistd::unsetenv(nbuf) != 0 {
                        panic!(IoError::last_error());
                    }
                })
            })
        }
    }

    #[cfg(windows)]
    fn _unsetenv(n: &str) {
        let mut n: Vec<u16> = n.utf16_units().collect();
        n.push(0);
        unsafe {
            with_env_lock(|| {
                if libc::SetEnvironmentVariableW(n.as_ptr(), ptr::null()) == 0 {
                    panic!(IoError::last_error());
                }
            })
        }
    }

    _unsetenv(n)
}

/// Parses input according to platform conventions for the `PATH`
/// environment variable.
///
/// # Example
/// ```rust
/// use std::os;
///
/// let key = "PATH";
/// match os::getenv_as_bytes(key) {
///     Some(paths) => {
///         for path in os::split_paths(paths).iter() {
///             println!("'{}'", path.display());
///         }
///     }
///     None => println!("{} is not defined in the environment.", key)
/// }
/// ```
pub fn split_paths<T: BytesContainer>(unparsed: T) -> Vec<Path> {
    sys::os::split_paths(unparsed.container_as_bytes())
}

/// Joins a collection of `Path`s appropriately for the `PATH`
/// environment variable.
///
/// Returns a `Vec<u8>` on success, since `Path`s are not utf-8
/// encoded on all platforms.
///
/// Returns an `Err` (containing an error message) if one of the input
/// `Path`s contains an invalid character for constructing the `PATH`
/// variable (a double quote on Windows or a colon on Unix).
///
/// # Example
///
/// ```rust
/// use std::os;
/// use std::path::Path;
///
/// let key = "PATH";
/// let mut paths = os::getenv_as_bytes(key).map_or(Vec::new(), os::split_paths);
/// paths.push(Path::new("/home/xyz/bin"));
/// os::setenv(key, os::join_paths(paths.as_slice()).unwrap());
/// ```
pub fn join_paths<T: BytesContainer>(paths: &[T]) -> Result<Vec<u8>, &'static str> {
    sys::os::join_paths(paths)
}

/// A low-level OS in-memory pipe.
#[deriving(Copy)]
pub struct Pipe {
    /// A file descriptor representing the reading end of the pipe. Data written
    /// on the `out` file descriptor can be read from this file descriptor.
    pub reader: c_int,
    /// A file descriptor representing the write end of the pipe. Data written
    /// to this file descriptor can be read from the `input` file descriptor.
    pub writer: c_int,
}

/// Creates a new low-level OS in-memory pipe.
///
/// This function can fail to succeed if there are no more resources available
/// to allocate a pipe.
///
/// This function is also unsafe as there is no destructor associated with the
/// `Pipe` structure will return. If it is not arranged for the returned file
/// descriptors to be closed, the file descriptors will leak. For safe handling
/// of this scenario, use `std::io::PipeStream` instead.
pub unsafe fn pipe() -> IoResult<Pipe> {
    let (reader, writer) = try!(sys::os::pipe());
    Ok(Pipe {
        reader: reader.unwrap(),
        writer: writer.unwrap(),
    })
}

/// Returns the proper dll filename for the given basename of a file
/// as a String.
#[cfg(not(target_os="ios"))]
pub fn dll_filename(base: &str) -> String {
    format!("{}{}{}", consts::DLL_PREFIX, base, consts::DLL_SUFFIX)
}

/// Optionally returns the filesystem path to the current executable which is
/// running but with the executable name.
///
/// # Examples
///
/// ```rust
/// use std::os;
///
/// match os::self_exe_name() {
///     Some(exe_path) => println!("Path of this executable is: {}", exe_path.display()),
///     None => println!("Unable to get the path of this executable!")
/// };
/// ```
pub fn self_exe_name() -> Option<Path> {
    sys::os::load_self().and_then(Path::new_opt)
}

/// Optionally returns the filesystem path to the current executable which is
/// running.
///
/// Like self_exe_name() but without the binary's name.
///
/// # Example
///
/// ```rust
/// use std::os;
///
/// match os::self_exe_path() {
///     Some(exe_path) => println!("Executable's Path is: {}", exe_path.display()),
///     None => println!("Impossible to fetch the path of this executable.")
/// };
/// ```
pub fn self_exe_path() -> Option<Path> {
    self_exe_name().map(|mut p| { p.pop(); p })
}

/// Optionally returns the path to the current user's home directory if known.
///
/// # Unix
///
/// Returns the value of the 'HOME' environment variable if it is set
/// and not equal to the empty string.
///
/// # Windows
///
/// Returns the value of the 'HOME' environment variable if it is
/// set and not equal to the empty string. Otherwise, returns the value of the
/// 'USERPROFILE' environment variable if it is set and not equal to the empty
/// string.
///
/// # Example
///
/// ```rust
/// use std::os;
///
/// match os::homedir() {
///     Some(ref p) => println!("{}", p.display()),
///     None => println!("Impossible to get your home dir!")
/// }
/// ```
pub fn homedir() -> Option<Path> {
    #[inline]
    #[cfg(unix)]
    fn _homedir() -> Option<Path> {
        aux_homedir("HOME")
    }

    #[inline]
    #[cfg(windows)]
    fn _homedir() -> Option<Path> {
        aux_homedir("HOME").or(aux_homedir("USERPROFILE"))
    }

    #[inline]
    fn aux_homedir(home_name: &str) -> Option<Path> {
        match getenv_as_bytes(home_name) {
            Some(p)  => {
                if p.is_empty() { None } else { Path::new_opt(p) }
            },
            _ => None
        }
    }
    _homedir()
}

/// Returns the path to a temporary directory.
///
/// On Unix, returns the value of the 'TMPDIR' environment variable if it is
/// set, otherwise for non-Android it returns '/tmp'. If Android, since there
/// is no global temporary folder (it is usually allocated per-app), we return
/// '/data/local/tmp'.
///
/// On Windows, returns the value of, in order, the 'TMP', 'TEMP',
/// 'USERPROFILE' environment variable  if any are set and not the empty
/// string. Otherwise, tmpdir returns the path to the Windows directory.
pub fn tmpdir() -> Path {
    return lookup();

    fn getenv_nonempty(v: &str) -> Option<Path> {
        match getenv(v) {
            Some(x) =>
                if x.is_empty() {
                    None
                } else {
                    Path::new_opt(x)
                },
            _ => None
        }
    }

    #[cfg(unix)]
    fn lookup() -> Path {
        let default = if cfg!(target_os = "android") {
            Path::new("/data/local/tmp")
        } else {
            Path::new("/tmp")
        };

        getenv_nonempty("TMPDIR").unwrap_or(default)
    }

    #[cfg(windows)]
    fn lookup() -> Path {
        getenv_nonempty("TMP").or(
            getenv_nonempty("TEMP").or(
                getenv_nonempty("USERPROFILE").or(
                   getenv_nonempty("WINDIR")))).unwrap_or(Path::new("C:\\Windows"))
    }
}

/// Convert a relative path to an absolute path
///
/// If the given path is relative, return it prepended with the current working
/// directory. If the given path is already an absolute path, return it
/// as is.
///
/// # Example
/// ```rust
/// use std::os;
/// use std::path::Path;
///
/// // Assume we're in a path like /home/someuser
/// let rel_path = Path::new("..");
/// let abs_path = os::make_absolute(&rel_path).unwrap();
/// println!("The absolute path is {}", abs_path.display());
/// // Prints "The absolute path is /home"
/// ```
// NB: this is here rather than in path because it is a form of environment
// querying; what it does depends on the process working directory, not just
// the input paths.
pub fn make_absolute(p: &Path) -> IoResult<Path> {
    if p.is_absolute() {
        Ok(p.clone())
    } else {
        getcwd().map(|mut cwd| {
            cwd.push(p);
            cwd
        })
    }
}

/// Changes the current working directory to the specified path, returning
/// whether the change was completed successfully or not.
///
/// # Example
/// ```rust
/// use std::os;
/// use std::path::Path;
///
/// let root = Path::new("/");
/// assert!(os::change_dir(&root).is_ok());
/// println!("Successfully changed working directory to {}!", root.display());
/// ```
pub fn change_dir(p: &Path) -> IoResult<()> {
    return sys::os::chdir(p);
}

/// Returns the platform-specific value of errno
pub fn errno() -> uint {
    sys::os::errno() as uint
}

/// Return the string corresponding to an `errno()` value of `errnum`.
///
/// # Example
/// ```rust
/// use std::os;
///
/// // Same as println!("{}", last_os_error());
/// println!("{}", os::error_string(os::errno() as uint));
/// ```
pub fn error_string(errnum: uint) -> String {
    return sys::os::error_string(errnum as i32);
}

/// Get a string representing the platform-dependent last error
pub fn last_os_error() -> String {
    error_string(errno() as uint)
}

static EXIT_STATUS: AtomicInt = INIT_ATOMIC_INT;

/// Sets the process exit code
///
/// Sets the exit code returned by the process if all supervised tasks
/// terminate successfully (without panicking). If the current root task panics
/// and is supervised by the scheduler then any user-specified exit status is
/// ignored and the process exits with the default panic status.
///
/// Note that this is not synchronized against modifications of other threads.
pub fn set_exit_status(code: int) {
    EXIT_STATUS.store(code, SeqCst)
}

/// Fetches the process's current exit code. This defaults to 0 and can change
/// by calling `set_exit_status`.
pub fn get_exit_status() -> int {
    EXIT_STATUS.load(SeqCst)
}

#[cfg(target_os = "macos")]
unsafe fn load_argc_and_argv(argc: int,
                             argv: *const *const c_char) -> Vec<Vec<u8>> {
    use c_str::CString;
    use iter::range;

    range(0, argc as uint).map(|i| {
        CString::new(*argv.offset(i as int), false).as_bytes_no_nul().to_vec()
    }).collect()
}

/// Returns the command line arguments
///
/// Returns a list of the command line arguments.
#[cfg(target_os = "macos")]
fn real_args_as_bytes() -> Vec<Vec<u8>> {
    unsafe {
        let (argc, argv) = (*_NSGetArgc() as int,
                            *_NSGetArgv() as *const *const c_char);
        load_argc_and_argv(argc, argv)
    }
}

// As _NSGetArgc and _NSGetArgv aren't mentioned in iOS docs
// and use underscores in their names - they're most probably
// are considered private and therefore should be avoided
// Here is another way to get arguments using Objective C
// runtime
//
// In general it looks like:
// res = Vec::new()
// let args = [[NSProcessInfo processInfo] arguments]
// for i in range(0, [args count])
//      res.push([args objectAtIndex:i])
// res
#[cfg(target_os = "ios")]
fn real_args_as_bytes() -> Vec<Vec<u8>> {
    use c_str::CString;
    use iter::range;
    use mem;

    #[link(name = "objc")]
    extern {
        fn sel_registerName(name: *const libc::c_uchar) -> Sel;
        fn objc_msgSend(obj: NsId, sel: Sel, ...) -> NsId;
        fn objc_getClass(class_name: *const libc::c_uchar) -> NsId;
    }

    #[link(name = "Foundation", kind = "framework")]
    extern {}

    type Sel = *const libc::c_void;
    type NsId = *const libc::c_void;

    let mut res = Vec::new();

    unsafe {
        let processInfoSel = sel_registerName("processInfo\0".as_ptr());
        let argumentsSel = sel_registerName("arguments\0".as_ptr());
        let utf8Sel = sel_registerName("UTF8String\0".as_ptr());
        let countSel = sel_registerName("count\0".as_ptr());
        let objectAtSel = sel_registerName("objectAtIndex:\0".as_ptr());

        let klass = objc_getClass("NSProcessInfo\0".as_ptr());
        let info = objc_msgSend(klass, processInfoSel);
        let args = objc_msgSend(info, argumentsSel);

        let cnt: int = mem::transmute(objc_msgSend(args, countSel));
        for i in range(0, cnt) {
            let tmp = objc_msgSend(args, objectAtSel, i);
            let utf_c_str: *const libc::c_char =
                mem::transmute(objc_msgSend(tmp, utf8Sel));
            let s = CString::new(utf_c_str, false);
            res.push(s.as_bytes_no_nul().to_vec())
        }
    }

    res
}

#[cfg(any(target_os = "linux",
          target_os = "android",
          target_os = "freebsd",
          target_os = "dragonfly"))]
fn real_args_as_bytes() -> Vec<Vec<u8>> {
    use rt;
    rt::args::clone().unwrap_or_else(|| vec![])
}

#[cfg(not(windows))]
fn real_args() -> Vec<String> {
    real_args_as_bytes().into_iter()
                        .map(|v| {
                            String::from_utf8_lossy(v.as_slice()).into_owned()
                        }).collect()
}

#[cfg(windows)]
fn real_args() -> Vec<String> {
    use slice;
    use iter::range;

    let mut nArgs: c_int = 0;
    let lpArgCount: *mut c_int = &mut nArgs;
    let lpCmdLine = unsafe { GetCommandLineW() };
    let szArgList = unsafe { CommandLineToArgvW(lpCmdLine, lpArgCount) };

    let args: Vec<_> = range(0, nArgs as uint).map(|i| unsafe {
        // Determine the length of this argument.
        let ptr = *szArgList.offset(i as int);
        let mut len = 0;
        while *ptr.offset(len as int) != 0 { len += 1; }

        // Push it onto the list.
        let ptr = ptr as *const u16;
        let buf = slice::from_raw_buf(&ptr, len);
        let opt_s = String::from_utf16(sys::os::truncate_utf16_at_nul(buf));
        opt_s.ok().expect("CommandLineToArgvW returned invalid UTF-16")
    }).collect();

    unsafe {
        LocalFree(szArgList as *mut c_void);
    }

    return args
}

#[cfg(windows)]
fn real_args_as_bytes() -> Vec<Vec<u8>> {
    real_args().into_iter().map(|s| s.into_bytes()).collect()
}

type LPCWSTR = *const u16;

#[cfg(windows)]
#[link_name="kernel32"]
extern "system" {
    fn GetCommandLineW() -> LPCWSTR;
    fn LocalFree(ptr: *mut c_void);
}

#[cfg(windows)]
#[link_name="shell32"]
extern "system" {
    fn CommandLineToArgvW(lpCmdLine: LPCWSTR,
                          pNumArgs: *mut c_int) -> *mut *mut u16;
}

/// Returns the arguments which this program was started with (normally passed
/// via the command line).
///
/// The first element is traditionally the path to the executable, but it can be
/// set to arbitrary text, and it may not even exist, so this property should not
/// be relied upon for security purposes.
///
/// The arguments are interpreted as utf-8, with invalid bytes replaced with \uFFFD.
/// See `String::from_utf8_lossy` for details.
/// # Example
///
/// ```rust
/// use std::os;
///
/// // Prints each argument on a separate line
/// for argument in os::args().iter() {
///     println!("{}", argument);
/// }
/// ```
pub fn args() -> Vec<String> {
    real_args()
}

/// Returns the arguments which this program was started with (normally passed
/// via the command line) as byte vectors.
pub fn args_as_bytes() -> Vec<Vec<u8>> {
    real_args_as_bytes()
}

#[cfg(target_os = "macos")]
extern {
    // These functions are in crt_externs.h.
    pub fn _NSGetArgc() -> *mut c_int;
    pub fn _NSGetArgv() -> *mut *mut *mut c_char;
}

/// Returns the page size of the current architecture in bytes.
pub fn page_size() -> uint {
    sys::os::page_size()
}

/// A memory mapped file or chunk of memory. This is a very system-specific
/// interface to the OS's memory mapping facilities (`mmap` on POSIX,
/// `VirtualAlloc`/`CreateFileMapping` on Windows). It makes no attempt at
/// abstracting platform differences, besides in error values returned. Consider
/// yourself warned.
///
/// The memory map is released (unmapped) when the destructor is run, so don't
/// let it leave scope by accident if you want it to stick around.
#[allow(missing_copy_implementations)]
pub struct MemoryMap {
    data: *mut u8,
    len: uint,
    kind: MemoryMapKind,
}

/// Type of memory map
pub enum MemoryMapKind {
    /// Virtual memory map. Usually used to change the permissions of a given
    /// chunk of memory.  Corresponds to `VirtualAlloc` on Windows.
    MapFile(*const u8),
    /// Virtual memory map. Usually used to change the permissions of a given
    /// chunk of memory, or for allocation. Corresponds to `VirtualAlloc` on
    /// Windows.
    MapVirtual
}

impl Copy for MemoryMapKind {}

/// Options the memory map is created with
pub enum MapOption {
    /// The memory should be readable
    MapReadable,
    /// The memory should be writable
    MapWritable,
    /// The memory should be executable
    MapExecutable,
    /// Create a map for a specific address range. Corresponds to `MAP_FIXED` on
    /// POSIX.
    MapAddr(*const u8),
    /// Create a memory mapping for a file with a given HANDLE.
    #[cfg(windows)]
    MapFd(libc::HANDLE),
    /// Create a memory mapping for a file with a given fd.
    #[cfg(not(windows))]
    MapFd(c_int),
    /// When using `MapFd`, the start of the map is `uint` bytes from the start
    /// of the file.
    MapOffset(uint),
    /// On POSIX, this can be used to specify the default flags passed to
    /// `mmap`. By default it uses `MAP_PRIVATE` and, if not using `MapFd`,
    /// `MAP_ANON`. This will override both of those. This is platform-specific
    /// (the exact values used) and ignored on Windows.
    MapNonStandardFlags(c_int),
}

impl Copy for MapOption {}

/// Possible errors when creating a map.
#[deriving(Copy)]
pub enum MapError {
    /// # The following are POSIX-specific
    ///
    /// fd was not open for reading or, if using `MapWritable`, was not open for
    /// writing.
    ErrFdNotAvail,
    /// fd was not valid
    ErrInvalidFd,
    /// Either the address given by `MapAddr` or offset given by `MapOffset` was
    /// not a multiple of `MemoryMap::granularity` (unaligned to page size).
    ErrUnaligned,
    /// With `MapFd`, the fd does not support mapping.
    ErrNoMapSupport,
    /// If using `MapAddr`, the address + `min_len` was outside of the process's
    /// address space. If using `MapFd`, the target of the fd didn't have enough
    /// resources to fulfill the request.
    ErrNoMem,
    /// A zero-length map was requested. This is invalid according to
    /// [POSIX](http://pubs.opengroup.org/onlinepubs/9699919799/functions/mmap.html).
    /// Not all platforms obey this, but this wrapper does.
    ErrZeroLength,
    /// Unrecognized error. The inner value is the unrecognized errno.
    ErrUnknown(int),
    /// # The following are Windows-specific
    ///
    /// Unsupported combination of protection flags
    /// (`MapReadable`/`MapWritable`/`MapExecutable`).
    ErrUnsupProt,
    /// When using `MapFd`, `MapOffset` was given (Windows does not support this
    /// at all)
    ErrUnsupOffset,
    /// When using `MapFd`, there was already a mapping to the file.
    ErrAlreadyExists,
    /// Unrecognized error from `VirtualAlloc`. The inner value is the return
    /// value of GetLastError.
    ErrVirtualAlloc(uint),
    /// Unrecognized error from `CreateFileMapping`. The inner value is the
    /// return value of `GetLastError`.
    ErrCreateFileMappingW(uint),
    /// Unrecognized error from `MapViewOfFile`. The inner value is the return
    /// value of `GetLastError`.
    ErrMapViewOfFile(uint)
}

impl fmt::Show for MapError {
    fn fmt(&self, out: &mut fmt::Formatter) -> fmt::Result {
        let str = match *self {
            ErrFdNotAvail => "fd not available for reading or writing",
            ErrInvalidFd => "Invalid fd",
            ErrUnaligned => {
                "Unaligned address, invalid flags, negative length or \
                 unaligned offset"
            }
            ErrNoMapSupport=> "File doesn't support mapping",
            ErrNoMem => "Invalid address, or not enough available memory",
            ErrUnsupProt => "Protection mode unsupported",
            ErrUnsupOffset => "Offset in virtual memory mode is unsupported",
            ErrAlreadyExists => "File mapping for specified file already exists",
            ErrZeroLength => "Zero-length mapping not allowed",
            ErrUnknown(code) => {
                return write!(out, "Unknown error = {}", code)
            },
            ErrVirtualAlloc(code) => {
                return write!(out, "VirtualAlloc failure = {}", code)
            },
            ErrCreateFileMappingW(code) => {
                return write!(out, "CreateFileMappingW failure = {}", code)
            },
            ErrMapViewOfFile(code) => {
                return write!(out, "MapViewOfFile failure = {}", code)
            }
        };
        write!(out, "{}", str)
    }
}

impl Error for MapError {
    fn description(&self) -> &str { "memory map error" }
    fn detail(&self) -> Option<String> { Some(self.to_string()) }
}

impl FromError<MapError> for Box<Error> {
    fn from_error(err: MapError) -> Box<Error> {
        box err
    }
}

// Round up `from` to be divisible by `to`
fn round_up(from: uint, to: uint) -> uint {
    let r = if from % to == 0 {
        from
    } else {
        from + to - (from % to)
    };
    if r == 0 {
        to
    } else {
        r
    }
}

#[cfg(unix)]
impl MemoryMap {
    /// Create a new mapping with the given `options`, at least `min_len` bytes
    /// long. `min_len` must be greater than zero; see the note on
    /// `ErrZeroLength`.
    pub fn new(min_len: uint, options: &[MapOption]) -> Result<MemoryMap, MapError> {
        use libc::off_t;

        if min_len == 0 {
            return Err(ErrZeroLength)
        }
        let mut addr: *const u8 = ptr::null();
        let mut prot = 0;
        let mut flags = libc::MAP_PRIVATE;
        let mut fd = -1;
        let mut offset = 0;
        let mut custom_flags = false;
        let len = round_up(min_len, page_size());

        for &o in options.iter() {
            match o {
                MapReadable => { prot |= libc::PROT_READ; },
                MapWritable => { prot |= libc::PROT_WRITE; },
                MapExecutable => { prot |= libc::PROT_EXEC; },
                MapAddr(addr_) => {
                    flags |= libc::MAP_FIXED;
                    addr = addr_;
                },
                MapFd(fd_) => {
                    flags |= libc::MAP_FILE;
                    fd = fd_;
                },
                MapOffset(offset_) => { offset = offset_ as off_t; },
                MapNonStandardFlags(f) => { custom_flags = true; flags = f },
            }
        }
        if fd == -1 && !custom_flags { flags |= libc::MAP_ANON; }

        let r = unsafe {
            libc::mmap(addr as *mut c_void, len as libc::size_t, prot, flags,
                       fd, offset)
        };
        if r == libc::MAP_FAILED {
            Err(match errno() as c_int {
                libc::EACCES => ErrFdNotAvail,
                libc::EBADF => ErrInvalidFd,
                libc::EINVAL => ErrUnaligned,
                libc::ENODEV => ErrNoMapSupport,
                libc::ENOMEM => ErrNoMem,
                code => ErrUnknown(code as int)
            })
        } else {
            Ok(MemoryMap {
               data: r as *mut u8,
               len: len,
               kind: if fd == -1 {
                   MapVirtual
               } else {
                   MapFile(ptr::null())
               }
            })
        }
    }

    /// Granularity that the offset or address must be for `MapOffset` and
    /// `MapAddr` respectively.
    pub fn granularity() -> uint {
        page_size()
    }
}

#[cfg(unix)]
impl Drop for MemoryMap {
    /// Unmap the mapping. Panics the task if `munmap` panics.
    fn drop(&mut self) {
        if self.len == 0 { /* workaround for dummy_stack */ return; }

        unsafe {
            // `munmap` only panics due to logic errors
            libc::munmap(self.data as *mut c_void, self.len as libc::size_t);
        }
    }
}

#[cfg(windows)]
impl MemoryMap {
    /// Create a new mapping with the given `options`, at least `min_len` bytes long.
    pub fn new(min_len: uint, options: &[MapOption]) -> Result<MemoryMap, MapError> {
        use libc::types::os::arch::extra::{LPVOID, DWORD, SIZE_T, HANDLE};

        let mut lpAddress: LPVOID = ptr::null_mut();
        let mut readable = false;
        let mut writable = false;
        let mut executable = false;
        let mut handle: HANDLE = libc::INVALID_HANDLE_VALUE;
        let mut offset: uint = 0;
        let len = round_up(min_len, page_size());

        for &o in options.iter() {
            match o {
                MapReadable => { readable = true; },
                MapWritable => { writable = true; },
                MapExecutable => { executable = true; }
                MapAddr(addr_) => { lpAddress = addr_ as LPVOID; },
                MapFd(handle_) => { handle = handle_; },
                MapOffset(offset_) => { offset = offset_; },
                MapNonStandardFlags(..) => {}
            }
        }

        let flProtect = match (executable, readable, writable) {
            (false, false, false) if handle == libc::INVALID_HANDLE_VALUE => libc::PAGE_NOACCESS,
            (false, true, false) => libc::PAGE_READONLY,
            (false, true, true) => libc::PAGE_READWRITE,
            (true, false, false) if handle == libc::INVALID_HANDLE_VALUE => libc::PAGE_EXECUTE,
            (true, true, false) => libc::PAGE_EXECUTE_READ,
            (true, true, true) => libc::PAGE_EXECUTE_READWRITE,
            _ => return Err(ErrUnsupProt)
        };

        if handle == libc::INVALID_HANDLE_VALUE {
            if offset != 0 {
                return Err(ErrUnsupOffset);
            }
            let r = unsafe {
                libc::VirtualAlloc(lpAddress,
                                   len as SIZE_T,
                                   libc::MEM_COMMIT | libc::MEM_RESERVE,
                                   flProtect)
            };
            match r as uint {
                0 => Err(ErrVirtualAlloc(errno())),
                _ => Ok(MemoryMap {
                   data: r as *mut u8,
                   len: len,
                   kind: MapVirtual
                })
            }
        } else {
            let dwDesiredAccess = match (executable, readable, writable) {
                (false, true, false) => libc::FILE_MAP_READ,
                (false, true, true) => libc::FILE_MAP_WRITE,
                (true, true, false) => libc::FILE_MAP_READ | libc::FILE_MAP_EXECUTE,
                (true, true, true) => libc::FILE_MAP_WRITE | libc::FILE_MAP_EXECUTE,
                _ => return Err(ErrUnsupProt) // Actually, because of the check above,
                                              // we should never get here.
            };
            unsafe {
                let hFile = handle;
                let mapping = libc::CreateFileMappingW(hFile,
                                                       ptr::null_mut(),
                                                       flProtect,
                                                       0,
                                                       0,
                                                       ptr::null());
                if mapping == ptr::null_mut() {
                    return Err(ErrCreateFileMappingW(errno()));
                }
                if errno() as c_int == libc::ERROR_ALREADY_EXISTS {
                    return Err(ErrAlreadyExists);
                }
                let r = libc::MapViewOfFile(mapping,
                                            dwDesiredAccess,
                                            ((len as u64) >> 32) as DWORD,
                                            (offset & 0xffff_ffff) as DWORD,
                                            0);
                match r as uint {
                    0 => Err(ErrMapViewOfFile(errno())),
                    _ => Ok(MemoryMap {
                       data: r as *mut u8,
                       len: len,
                       kind: MapFile(mapping as *const u8)
                    })
                }
            }
        }
    }

    /// Granularity of MapAddr() and MapOffset() parameter values.
    /// This may be greater than the value returned by page_size().
    pub fn granularity() -> uint {
        use mem;
        unsafe {
            let mut info = mem::zeroed();
            libc::GetSystemInfo(&mut info);

            return info.dwAllocationGranularity as uint;
        }
    }
}

#[cfg(windows)]
impl Drop for MemoryMap {
    /// Unmap the mapping. Panics the task if any of `VirtualFree`,
    /// `UnmapViewOfFile`, or `CloseHandle` fail.
    fn drop(&mut self) {
        use libc::types::os::arch::extra::{LPCVOID, HANDLE};
        use libc::consts::os::extra::FALSE;
        if self.len == 0 { return }

        unsafe {
            match self.kind {
                MapVirtual => {
                    if libc::VirtualFree(self.data as *mut c_void, 0,
                                         libc::MEM_RELEASE) == 0 {
                        println!("VirtualFree failed: {}", errno());
                    }
                },
                MapFile(mapping) => {
                    if libc::UnmapViewOfFile(self.data as LPCVOID) == FALSE {
                        println!("UnmapViewOfFile failed: {}", errno());
                    }
                    if libc::CloseHandle(mapping as HANDLE) == FALSE {
                        println!("CloseHandle failed: {}", errno());
                    }
                }
            }
        }
    }
}

impl MemoryMap {
    /// Returns the pointer to the memory created or modified by this map.
    pub fn data(&self) -> *mut u8 { self.data }
    /// Returns the number of bytes this map applies to.
    pub fn len(&self) -> uint { self.len }
    /// Returns the type of mapping this represents.
    pub fn kind(&self) -> MemoryMapKind { self.kind }
}

#[cfg(target_os = "linux")]
pub mod consts {
    pub use os::arch_consts::ARCH;

    pub const FAMILY: &'static str = "unix";

    /// A string describing the specific operating system in use: in this
    /// case, `linux`.
    pub const SYSNAME: &'static str = "linux";

    /// Specifies the filename prefix used for shared libraries on this
    /// platform: in this case, `lib`.
    pub const DLL_PREFIX: &'static str = "lib";

    /// Specifies the filename suffix used for shared libraries on this
    /// platform: in this case, `.so`.
    pub const DLL_SUFFIX: &'static str = ".so";

    /// Specifies the file extension used for shared libraries on this
    /// platform that goes after the dot: in this case, `so`.
    pub const DLL_EXTENSION: &'static str = "so";

    /// Specifies the filename suffix used for executable binaries on this
    /// platform: in this case, the empty string.
    pub const EXE_SUFFIX: &'static str = "";

    /// Specifies the file extension, if any, used for executable binaries
    /// on this platform: in this case, the empty string.
    pub const EXE_EXTENSION: &'static str = "";
}

#[cfg(target_os = "macos")]
pub mod consts {
    pub use os::arch_consts::ARCH;

    pub const FAMILY: &'static str = "unix";

    /// A string describing the specific operating system in use: in this
    /// case, `macos`.
    pub const SYSNAME: &'static str = "macos";

    /// Specifies the filename prefix used for shared libraries on this
    /// platform: in this case, `lib`.
    pub const DLL_PREFIX: &'static str = "lib";

    /// Specifies the filename suffix used for shared libraries on this
    /// platform: in this case, `.dylib`.
    pub const DLL_SUFFIX: &'static str = ".dylib";

    /// Specifies the file extension used for shared libraries on this
    /// platform that goes after the dot: in this case, `dylib`.
    pub const DLL_EXTENSION: &'static str = "dylib";

    /// Specifies the filename suffix used for executable binaries on this
    /// platform: in this case, the empty string.
    pub const EXE_SUFFIX: &'static str = "";

    /// Specifies the file extension, if any, used for executable binaries
    /// on this platform: in this case, the empty string.
    pub const EXE_EXTENSION: &'static str = "";
}

#[cfg(target_os = "ios")]
pub mod consts {
    pub use os::arch_consts::ARCH;

    pub const FAMILY: &'static str = "unix";

    /// A string describing the specific operating system in use: in this
    /// case, `ios`.
    pub const SYSNAME: &'static str = "ios";

    /// Specifies the filename suffix used for executable binaries on this
    /// platform: in this case, the empty string.
    pub const EXE_SUFFIX: &'static str = "";

    /// Specifies the file extension, if any, used for executable binaries
    /// on this platform: in this case, the empty string.
    pub const EXE_EXTENSION: &'static str = "";
}

#[cfg(target_os = "freebsd")]
pub mod consts {
    pub use os::arch_consts::ARCH;

    pub const FAMILY: &'static str = "unix";

    /// A string describing the specific operating system in use: in this
    /// case, `freebsd`.
    pub const SYSNAME: &'static str = "freebsd";

    /// Specifies the filename prefix used for shared libraries on this
    /// platform: in this case, `lib`.
    pub const DLL_PREFIX: &'static str = "lib";

    /// Specifies the filename suffix used for shared libraries on this
    /// platform: in this case, `.so`.
    pub const DLL_SUFFIX: &'static str = ".so";

    /// Specifies the file extension used for shared libraries on this
    /// platform that goes after the dot: in this case, `so`.
    pub const DLL_EXTENSION: &'static str = "so";

    /// Specifies the filename suffix used for executable binaries on this
    /// platform: in this case, the empty string.
    pub const EXE_SUFFIX: &'static str = "";

    /// Specifies the file extension, if any, used for executable binaries
    /// on this platform: in this case, the empty string.
    pub const EXE_EXTENSION: &'static str = "";
}

#[cfg(target_os = "dragonfly")]
pub mod consts {
    pub use os::arch_consts::ARCH;

    pub const FAMILY: &'static str = "unix";

    /// A string describing the specific operating system in use: in this
    /// case, `dragonfly`.
    pub const SYSNAME: &'static str = "dragonfly";

    /// Specifies the filename prefix used for shared libraries on this
    /// platform: in this case, `lib`.
    pub const DLL_PREFIX: &'static str = "lib";

    /// Specifies the filename suffix used for shared libraries on this
    /// platform: in this case, `.so`.
    pub const DLL_SUFFIX: &'static str = ".so";

    /// Specifies the file extension used for shared libraries on this
    /// platform that goes after the dot: in this case, `so`.
    pub const DLL_EXTENSION: &'static str = "so";

    /// Specifies the filename suffix used for executable binaries on this
    /// platform: in this case, the empty string.
    pub const EXE_SUFFIX: &'static str = "";

    /// Specifies the file extension, if any, used for executable binaries
    /// on this platform: in this case, the empty string.
    pub const EXE_EXTENSION: &'static str = "";
}

#[cfg(target_os = "android")]
pub mod consts {
    pub use os::arch_consts::ARCH;

    pub const FAMILY: &'static str = "unix";

    /// A string describing the specific operating system in use: in this
    /// case, `android`.
    pub const SYSNAME: &'static str = "android";

    /// Specifies the filename prefix used for shared libraries on this
    /// platform: in this case, `lib`.
    pub const DLL_PREFIX: &'static str = "lib";

    /// Specifies the filename suffix used for shared libraries on this
    /// platform: in this case, `.so`.
    pub const DLL_SUFFIX: &'static str = ".so";

    /// Specifies the file extension used for shared libraries on this
    /// platform that goes after the dot: in this case, `so`.
    pub const DLL_EXTENSION: &'static str = "so";

    /// Specifies the filename suffix used for executable binaries on this
    /// platform: in this case, the empty string.
    pub const EXE_SUFFIX: &'static str = "";

    /// Specifies the file extension, if any, used for executable binaries
    /// on this platform: in this case, the empty string.
    pub const EXE_EXTENSION: &'static str = "";
}

#[cfg(target_os = "windows")]
pub mod consts {
    pub use os::arch_consts::ARCH;

    pub const FAMILY: &'static str = "windows";

    /// A string describing the specific operating system in use: in this
    /// case, `windows`.
    pub const SYSNAME: &'static str = "windows";

    /// Specifies the filename prefix used for shared libraries on this
    /// platform: in this case, the empty string.
    pub const DLL_PREFIX: &'static str = "";

    /// Specifies the filename suffix used for shared libraries on this
    /// platform: in this case, `.dll`.
    pub const DLL_SUFFIX: &'static str = ".dll";

    /// Specifies the file extension used for shared libraries on this
    /// platform that goes after the dot: in this case, `dll`.
    pub const DLL_EXTENSION: &'static str = "dll";

    /// Specifies the filename suffix used for executable binaries on this
    /// platform: in this case, `.exe`.
    pub const EXE_SUFFIX: &'static str = ".exe";

    /// Specifies the file extension, if any, used for executable binaries
    /// on this platform: in this case, `exe`.
    pub const EXE_EXTENSION: &'static str = "exe";
}

#[cfg(target_arch = "x86")]
mod arch_consts {
    pub const ARCH: &'static str = "x86";
}

#[cfg(target_arch = "x86_64")]
mod arch_consts {
    pub const ARCH: &'static str = "x86_64";
}

#[cfg(target_arch = "arm")]
mod arch_consts {
    pub const ARCH: &'static str = "arm";
}

#[cfg(target_arch = "mips")]
mod arch_consts {
    pub const ARCH: &'static str = "mips";
}

#[cfg(target_arch = "mipsel")]
mod arch_consts {
    pub const ARCH: &'static str = "mipsel";
}

#[cfg(test)]
mod tests {
    use prelude::v1::*;
<<<<<<< HEAD
    use option;
=======

    use iter::repeat;
>>>>>>> bc83a009
    use os::{env, getcwd, getenv, make_absolute};
    use os::{split_paths, join_paths, setenv, unsetenv};
    use os;
    use rand::Rng;
    use rand;

    #[test]
    pub fn last_os_error() {
        debug!("{}", os::last_os_error());
    }

    fn make_rand_name() -> String {
        let mut rng = rand::thread_rng();
        let n = format!("TEST{}", rng.gen_ascii_chars().take(10u)
                                     .collect::<String>());
        assert!(getenv(n.as_slice()).is_none());
        n
    }

    #[test]
    fn test_num_cpus() {
        assert!(os::num_cpus() > 0);
    }

    #[test]
    fn test_setenv() {
        let n = make_rand_name();
        setenv(n.as_slice(), "VALUE");
        assert_eq!(getenv(n.as_slice()), Some("VALUE".to_string()));
    }

    #[test]
    fn test_unsetenv() {
        let n = make_rand_name();
        setenv(n.as_slice(), "VALUE");
        unsetenv(n.as_slice());
        assert_eq!(getenv(n.as_slice()), None);
    }

    #[test]
    #[ignore]
    fn test_setenv_overwrite() {
        let n = make_rand_name();
        setenv(n.as_slice(), "1");
        setenv(n.as_slice(), "2");
        assert_eq!(getenv(n.as_slice()), Some("2".to_string()));
        setenv(n.as_slice(), "");
        assert_eq!(getenv(n.as_slice()), Some("".to_string()));
    }

    // Windows GetEnvironmentVariable requires some extra work to make sure
    // the buffer the variable is copied into is the right size
    #[test]
    #[ignore]
    fn test_getenv_big() {
        let mut s = "".to_string();
        let mut i = 0i;
        while i < 100 {
            s.push_str("aaaaaaaaaa");
            i += 1;
        }
        let n = make_rand_name();
        setenv(n.as_slice(), s.as_slice());
        debug!("{}", s.clone());
        assert_eq!(getenv(n.as_slice()), Some(s));
    }

    #[test]
    fn test_self_exe_name() {
        let path = os::self_exe_name();
        assert!(path.is_some());
        let path = path.unwrap();
        debug!("{}", path.display());

        // Hard to test this function
        assert!(path.is_absolute());
    }

    #[test]
    fn test_self_exe_path() {
        let path = os::self_exe_path();
        assert!(path.is_some());
        let path = path.unwrap();
        debug!("{}", path.display());

        // Hard to test this function
        assert!(path.is_absolute());
    }

    #[test]
    #[ignore]
    fn test_env_getenv() {
        let e = env();
        assert!(e.len() > 0u);
        for p in e.iter() {
            let (n, v) = (*p).clone();
            debug!("{}", n);
            let v2 = getenv(n.as_slice());
            // MingW seems to set some funky environment variables like
            // "=C:=C:\MinGW\msys\1.0\bin" and "!::=::\" that are returned
            // from env() but not visible from getenv().
            assert!(v2.is_none() || v2 == Some(v));
        }
    }

    #[test]
    fn test_env_set_get_huge() {
        let n = make_rand_name();
        let s = repeat("x").take(10000).collect::<String>();
        setenv(n.as_slice(), s.as_slice());
        assert_eq!(getenv(n.as_slice()), Some(s));
        unsetenv(n.as_slice());
        assert_eq!(getenv(n.as_slice()), None);
    }

    #[test]
    fn test_env_setenv() {
        let n = make_rand_name();

        let mut e = env();
        setenv(n.as_slice(), "VALUE");
        assert!(!e.contains(&(n.clone(), "VALUE".to_string())));

        e = env();
        assert!(e.contains(&(n, "VALUE".to_string())));
    }

    #[test]
    fn test() {
        assert!((!Path::new("test-path").is_absolute()));

        let cwd = getcwd().unwrap();
        debug!("Current working directory: {}", cwd.display());

        debug!("{}", make_absolute(&Path::new("test-path")).unwrap().display());
        debug!("{}", make_absolute(&Path::new("/usr/bin")).unwrap().display());
    }

    #[test]
    #[cfg(unix)]
    fn homedir() {
        let oldhome = getenv("HOME");

        setenv("HOME", "/home/MountainView");
        assert!(os::homedir() == Some(Path::new("/home/MountainView")));

        setenv("HOME", "");
        assert!(os::homedir().is_none());

        for s in oldhome.iter() {
            setenv("HOME", s.as_slice());
        }
    }

    #[test]
    #[cfg(windows)]
    fn homedir() {

        let oldhome = getenv("HOME");
        let olduserprofile = getenv("USERPROFILE");

        setenv("HOME", "");
        setenv("USERPROFILE", "");

        assert!(os::homedir().is_none());

        setenv("HOME", "/home/MountainView");
        assert!(os::homedir() == Some(Path::new("/home/MountainView")));

        setenv("HOME", "");

        setenv("USERPROFILE", "/home/MountainView");
        assert!(os::homedir() == Some(Path::new("/home/MountainView")));

        setenv("HOME", "/home/MountainView");
        setenv("USERPROFILE", "/home/PaloAlto");
        assert!(os::homedir() == Some(Path::new("/home/MountainView")));

        for s in oldhome.iter() {
            setenv("HOME", s.as_slice());
        }
        for s in olduserprofile.iter() {
            setenv("USERPROFILE", s.as_slice());
        }
    }

    #[test]
    fn memory_map_rw() {
        use result::Result::{Ok, Err};

        let chunk = match os::MemoryMap::new(16, &[
            os::MapOption::MapReadable,
            os::MapOption::MapWritable
        ]) {
            Ok(chunk) => chunk,
            Err(msg) => panic!("{}", msg)
        };
        assert!(chunk.len >= 16);

        unsafe {
            *chunk.data = 0xBE;
            assert!(*chunk.data == 0xBE);
        }
    }

    #[test]
    fn memory_map_file() {
        use libc;
        use os::*;
        use io::fs::{File, unlink};
        use io::SeekStyle::SeekSet;
        use io::FileMode::Open;
        use io::FileAccess::ReadWrite;

        #[cfg(not(windows))]
        fn get_fd(file: &File) -> libc::c_int {
            use os::unix::AsRawFd;
            file.as_raw_fd()
        }

        #[cfg(windows)]
        fn get_fd(file: &File) -> libc::HANDLE {
            use os::windows::AsRawHandle;
            file.as_raw_handle()
        }

        let mut path = tmpdir();
        path.push("mmap_file.tmp");
        let size = MemoryMap::granularity() * 2;
        let mut file = File::open_mode(&path, Open, ReadWrite).unwrap();
        file.seek(size as i64, SeekSet).unwrap();
        file.write_u8(0).unwrap();

        let chunk = MemoryMap::new(size / 2, &[
            MapOption::MapReadable,
            MapOption::MapWritable,
            MapOption::MapFd(get_fd(&file)),
            MapOption::MapOffset(size / 2)
        ]).unwrap();
        assert!(chunk.len > 0);

        unsafe {
            *chunk.data = 0xbe;
            assert!(*chunk.data == 0xbe);
        }
        drop(chunk);

        unlink(&path).unwrap();
    }

    #[test]
    #[cfg(windows)]
    fn split_paths_windows() {
        fn check_parse(unparsed: &str, parsed: &[&str]) -> bool {
            split_paths(unparsed) ==
                parsed.iter().map(|s| Path::new(*s)).collect::<Vec<_>>()
        }

        assert!(check_parse("", &mut [""]));
        assert!(check_parse(r#""""#, &mut [""]));
        assert!(check_parse(";;", &mut ["", "", ""]));
        assert!(check_parse(r"c:\", &mut [r"c:\"]));
        assert!(check_parse(r"c:\;", &mut [r"c:\", ""]));
        assert!(check_parse(r"c:\;c:\Program Files\",
                            &mut [r"c:\", r"c:\Program Files\"]));
        assert!(check_parse(r#"c:\;c:\"foo"\"#, &mut [r"c:\", r"c:\foo\"]));
        assert!(check_parse(r#"c:\;c:\"foo;bar"\;c:\baz"#,
                            &mut [r"c:\", r"c:\foo;bar\", r"c:\baz"]));
    }

    #[test]
    #[cfg(unix)]
    fn split_paths_unix() {
        fn check_parse(unparsed: &str, parsed: &[&str]) -> bool {
            split_paths(unparsed) ==
                parsed.iter().map(|s| Path::new(*s)).collect::<Vec<_>>()
        }

        assert!(check_parse("", &mut [""]));
        assert!(check_parse("::", &mut ["", "", ""]));
        assert!(check_parse("/", &mut ["/"]));
        assert!(check_parse("/:", &mut ["/", ""]));
        assert!(check_parse("/:/usr/local", &mut ["/", "/usr/local"]));
    }

    #[test]
    #[cfg(unix)]
    fn join_paths_unix() {
        fn test_eq(input: &[&str], output: &str) -> bool {
            join_paths(input).unwrap() == output.as_bytes()
        }

        assert!(test_eq(&[], ""));
        assert!(test_eq(&["/bin", "/usr/bin", "/usr/local/bin"],
                         "/bin:/usr/bin:/usr/local/bin"));
        assert!(test_eq(&["", "/bin", "", "", "/usr/bin", ""],
                         ":/bin:::/usr/bin:"));
        assert!(join_paths(&["/te:st"]).is_err());
    }

    #[test]
    #[cfg(windows)]
    fn join_paths_windows() {
        fn test_eq(input: &[&str], output: &str) -> bool {
            join_paths(input).unwrap() == output.as_bytes()
        }

        assert!(test_eq(&[], ""));
        assert!(test_eq(&[r"c:\windows", r"c:\"],
                        r"c:\windows;c:\"));
        assert!(test_eq(&["", r"c:\windows", "", "", r"c:\", ""],
                        r";c:\windows;;;c:\;"));
        assert!(test_eq(&[r"c:\te;st", r"c:\"],
                        r#""c:\te;st";c:\"#));
        assert!(join_paths(&[r#"c:\te"st"#]).is_err());
    }

    // More recursive_mkdir tests are in extra::tempfile
}<|MERGE_RESOLUTION|>--- conflicted
+++ resolved
@@ -1428,12 +1428,8 @@
 #[cfg(test)]
 mod tests {
     use prelude::v1::*;
-<<<<<<< HEAD
-    use option;
-=======
 
     use iter::repeat;
->>>>>>> bc83a009
     use os::{env, getcwd, getenv, make_absolute};
     use os::{split_paths, join_paths, setenv, unsetenv};
     use os;
